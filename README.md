--- conflicted
+++ resolved
@@ -781,8 +781,4 @@
 ## Acknowledgments
 - EUMaster4HPC Program
 - LuxProvide and MeluXina Supercomputer
-<<<<<<< HEAD
-- Dr. Farouk Mansouri for supervision
-=======
-- Dr. Farouk Mansouri for supervision
->>>>>>> 08a787b7
+- Dr. Farouk Mansouri for supervision