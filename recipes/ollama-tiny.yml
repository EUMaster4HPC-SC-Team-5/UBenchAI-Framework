--- conflicted
+++ resolved
@@ -24,13 +24,8 @@
   CURL_CA_BUNDLE: "/etc/ssl/certs/ca-certificates.crt"
 
 volumes:
-<<<<<<< HEAD
-  # Project scratch directory for persistent model storage
-  - host_path: /project/scratch/$SLURM_JOB_ACCOUNT/$USER/ollama # put a team0 folder you have the permission right to write in
-=======
   # Model storage persistenti
   - host_path: /project/scratch/$SLURM_JOB_ACCOUNT/$USER/ollama
->>>>>>> 9bd64160
     container_path: /root/.ollama
     readonly: false
   
