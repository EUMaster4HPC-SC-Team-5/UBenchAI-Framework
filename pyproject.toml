--- conflicted
+++ resolved
@@ -13,11 +13,8 @@
     "loguru>=0.7.3,<0.8.0",
     "tabulate>=0.9.0,<0.10.0",
     "python-dotenv>=1.1.1,<2.0.0",
-<<<<<<< HEAD
     "psutil>=5.9.0,<6.0.0",
-=======
     "requests>=2.31.0,<3.0.0",
->>>>>>> 3a95f9cf
 ]
 
 [project.scripts]
@@ -43,14 +40,11 @@
 loguru = "^0.7.3"
 tabulate = "^0.9.0"
 python-dotenv = "^1.1.1"
-<<<<<<< HEAD
 psutil = "^5.9.0"
 flask = "^3.0.0"
 weasyprint = "^62.0"
 jinja2 = "^3.1.0"
-=======
 requests = "^2.31.0"
->>>>>>> 3a95f9cf
 
 [tool.poetry.group.dev]
 optional = true
